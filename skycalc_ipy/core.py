"""
Based on the skycalc_cli package.

This modele was taken (mostly unmodified) from ``skycalc_cli`` version 1.1.
Credit for ``skycalc_cli`` goes to ESO
"""

from __future__ import print_function
<<<<<<< HEAD

import hashlib
=======
>>>>>>> f4063d33
import json
import os
from datetime import datetime
from pathlib import Path
from typing import Dict

import requests

from astropy.io import fits


def get_cache_filenames(params: Dict, prefix: str, suffix: str):
    """Get filenames to cache the data."""
    # TODO: Perhaps create 'scopesim_data' package prepopulated with data.
    if "SKYCALC_IPY_CACHE_DIR" in os.environ:
        dir_cache = Path(os.environ["SKYCALC_IPY_CACHE_DIR"])
    else:
        dir_cache = Path(__file__).parent / "data"
    # Three underscores between the key-value pairs, two underscores
    # between the key and the value.
    akey = "___".join(f"{k}__{v}" for k, v in params.items())
    ahash = hashlib.sha256(akey.encode("utf-8")).hexdigest()
    fn_data = dir_cache / f"{prefix}_{ahash}.{suffix}"
    fn_params = fn_data.with_suffix(".params.json")
    return fn_data, fn_params


class AlmanacQuery:
    """
    A class for querying the SkyCalc Almanac

    Parameters
    ----------
    indic : dict, SkyCalcParams
        A dictionary / :class:``SkyCalcParams`` object containing the following
        keywords: ``ra``, ``dec``, ``date`` or ``mjd``

        - ``ra`` : [deg] a float in the range [0, 360]
        - ``dec`` : [deg] a float in the range [-90, 90]

        And either ``data`` or ``mjd``:

        - ``date`` : a datetime string in the format 'yyyy-mm-ddThh:mm:ss'
        - ``mjd`` : a float with the modified julian date. Note that ``mjd=0``
            corresponds to the date "1858-11-17"

    """

    REQUEST_TIMEOUT = 2  # Time limit (in seconds) for server response

    def __init__(self, indic):
        if hasattr(indic, "defaults"):
            indic = indic.values

        self.almdata = None
        self.almserver = "https://etimecalret-001.eso.org"
        self.almurl = "/observing/etc/api/skycalc_almanac"

        # Left: users keyword (skycalc_cli),
        # Right: skycalc Almanac output keywords
        self.alm_parameters = {
            "airmass": "target_airmass",
            "msolflux": "sun_aveflux",
            "moon_sun_sep": "moon_sun_sep",
            "moon_target_sep": "moon_target_sep",
            "moon_alt": "moon_alt",
            "moon_earth_dist": "moon_earth_dist",
            "ecl_lon": "ecl_lon",
            "ecl_lat": "ecl_lat",
            "observatory": "observatory",
        }

        self.almindic = {}
        # The Almanac needs:
        # coord_ra      : float [deg]
        # coord_dec     : float [deg]
        # input_type    : ut_time | local_civil_time | mjd
        # mjd           : float
        # coord_year    : int
        # coord_month   : int
        # coord_day     : int
        # coord_ut_hour : int
        # coord_ut_min  : int
        # coord_ut_sec  : float

        if "date" in indic and indic["date"] is not None:
            if isinstance(indic["date"], str):
                isotime = datetime.strptime(indic["date"], "%Y-%m-%dT%H:%M:%S")
            else:
                isotime = indic["date"]

            self.almindic["input_type"] = "ut_time"
            self.almindic["coord_year"] = isotime.year
            self.almindic["coord_month"] = isotime.month
            self.almindic["coord_day"] = isotime.day
            self.almindic["coord_ut_hour"] = isotime.hour
            self.almindic["coord_ut_min"] = isotime.minute
            self.almindic["coord_ut_sec"] = isotime.second

        elif "mjd" in indic and indic["mjd"] is not None:
            self.almindic["input_type"] = "mjd"
            self.almindic["mjd"] = float(indic["mjd"])

        else:
            raise ValueError("No valid date or mjd given for the Almanac")

        if "ra" not in indic or "dec" not in indic:
            raise ValueError("ra/dec coordinate not given for the Almanac.")

        try:
            ra = float(indic["ra"])
        except ValueError:
            print("Error: wrong ra format for the Almanac.")
            raise
        self.almindic["coord_ra"] = ra

        try:
            dec = float(indic["dec"])
        except ValueError:
            print("Error: wrong dec format for the Almanac.")
            raise
        self.almindic["coord_dec"] = dec

        if "observatory" in indic:
            self.almindic["observatory"] = indic["observatory"]

    def query(self):
        """
        Queries the ESO Skycalc server with the parameters in self.almindic

        Returns
        -------
        almdata : dict
            Dictionary with the relevant parameters for the date given

        """
        fn_data, fn_params = get_cache_filenames(self.almindic, "almanacquery", "json")
        if fn_data.exists():
            jsondata = json.load(open(fn_data))
        else:
            url = self.almserver + self.almurl

            response = requests.post(
                url, json.dumps(self.almindic), timeout=self.REQUEST_TIMEOUT
            )
            rawdata = response.text

            jsondata1 = json.loads(rawdata)
            jsondata = jsondata1["output"]
            # Use a fixed date so the stored files are always identical for
            # identical requests.
            jsondata["execution_datetime"] = "2017-01-07T00:00:00 UTC"

            try:
                json.dump(jsondata, open(fn_data, 'w'))
                json.dump(self.almindic, open(fn_params, 'w'))
            except PermissionError:
                # Apparently it is not possible to save here.
                pass

        # Find the relevant (key, value)
        almdata = {}
        for key, value in self.alm_parameters.items():
            prefix = value.split("_", maxsplit=1)[0]
            if prefix in {"sun", "moon", "target"}:
                subsection = prefix
            elif prefix == "ecl":
                subsection = "target"
            else:
                subsection = "observation"
            try:
                almdata[key] = jsondata[subsection][value]
            except (KeyError, ValueError):
                print(f"Warning: key \"{subsection}/{value}\" not found in the"
                      " Almanac response.")

        return almdata


class SkyModel:
    """
    Class for querying the Advanced SkyModel at ESO

    Contains all the parameters needed for querying the ESO SkyCalc server.
    The parameters are contained in :attr:`.params` and the returned FITS file
    is in :attr:`.data` in binary form. This must be saved to disk before it
    can be read with the :meth:`.write` method.

    Parameter and their default values and comments can be found at:
    https://www.eso.org/observing/etc/bin/gen/form?INS.MODE=swspectr+INS.NAME=SKYCALC

    """

    REQUEST_TIMEOUT = 2  # Time limit (in seconds) for server response

    def __init__(self):
        self.stop_on_errors_and_exceptions = True
        self.data = None
        self.server = "https://etimecalret-001.eso.org"
        self.url = self.server + "/observing/etc/api/skycalc"
        self.deleter_script_url = self.server + "/observing/etc/api/rmtmp"
        self.bugreport_text = ""
        self.tmpdir = ""
        self.params = {
            # Airmass. Alt and airmass are coupled through the plane parallel
            # approximation airmass=sec(z), z being the zenith distance
            # z=90-Alt
            "airmass": 1.0,  # float range [1.0,3.0]
            # Season and Period of Night
            "pwv_mode": "pwv",  # string  grid ['pwv','season']
            # integer grid [0,1,2,3,4,5,6] (0=all year, 1=dec/jan,2=feb/mar...)
            "season": 0,
            # third of night integer grid [0,1,2,3] (0=all year, 1,2,3 = third
            # of night)
            "time": 0,
            # Precipitable Water Vapor PWV
            # mm float grid [-1.0,0.5,1.0,1.5,2.5,3.5,5.0,7.5,10.0,20.0]
            "pwv": 3.5,
            # Monthly Averaged Solar Flux
            "msolflux": 130.0,  # s.f.u float > 0
            # Scattered Moon Light
            # Moon coordinate constraints: |z - zmoon| <= rho <= |z + zmoon|
            # where rho = moon/target separation, z = 90-target altitude and
            # zmoon = 90-moon altitude.
            # string grid ['Y','N'] flag for inclusion of scattered moonlight.
            "incl_moon": "Y",
            # degrees float range [0.0,360.0] Separation of Sun and Moon as
            # seen from Earth ("moon phase")
            "moon_sun_sep": 90.0,
            # degrees float range [0.0,180.0] Moon-Target Separation ( rho )
            "moon_target_sep": 45.0,
            # degrees float range [-90.0,90.0] Moon Altitude over Horizon
            "moon_alt": 45.0,
            # float range [0.91,1.08] Moon-Earth Distance (mean=1)
            "moon_earth_dist": 1.0,
            # Starlight
            # string  grid ['Y','N'] flag for inclusion of scattered starlight
            "incl_starlight": "Y",
            # Zodiacal light
            # string grid ['Y','N'] flag for inclusion of zodiacal light
            "incl_zodiacal": "Y",
            # degrees float range [-180.0,180.0] Heliocentric ecliptic
            # longitude
            "ecl_lon": 135.0,
            # degrees float range [-90.0,90.0] Ecliptic latitude
            "ecl_lat": 90.0,
            # Molecular Emission of Lower Atmosphere
            # string grid ['Y','N'] flag for inclusion of lower atmosphere
            "incl_loweratm": "Y",
            # Emission Lines of Upper Atmosphere
            # string grid ['Y','N'] flag for inclusion of upper stmosphere
            "incl_upperatm": "Y",
            # Airglow Continuum (Residual Continuum)
            # string grid ['Y','N'] flag for inclusion of airglow
            "incl_airglow": "Y",
            # Instrumental Thermal Emission This radiance component represents
            # an instrumental effect. The emission is provided relative to the
            # other model components. To obtain the correct absolute flux, an
            # instrumental response curve must be applied to the resulting
            # model spectrum See section 6.2.4 in the documentation
            # http://localhost/observing/etc/doc/skycalc/
            # The_Cerro_Paranal_Advanced_Sky_Model.pdf
            # string grid ['Y','N'] flag for inclusion of instrumental thermal
            # radiation
            "incl_therm": "N",
            "therm_t1": 0.0,  # K float > 0
            "therm_e1": 0.0,  # float range [0,1]
            "therm_t2": 0.0,  # K float > 0
            "therm_e2": 0.0,  # float range [0,1]
            "therm_t3": 0.0,  # float > 0
            "therm_e3": 0.0,  # K float range [0,1]
            # Wavelength Grid
            "vacair": "vac",  # vac or air
            "wmin": 300.0,  # nm float range [300.0,30000.0] < wmax
            "wmax": 2000.0,  # nm float range [300.0,30000.0] > wmin
            # string grid ['fixed_spectral_resolution','fixed_wavelength_step']
            "wgrid_mode": "fixed_wavelength_step",
            # nm/step float range [0,30000.0] wavelength sampling step dlam
            # (not the res.element)
            "wdelta": 0.1,
            # float range [0,1.0e6] RESOLUTION is misleading, it is rather
            # lam/dlam where dlam is wavelength step (not the res.element)
            "wres": 20000,
            # Convolve by Line Spread Function
            "lsf_type": "none",  # string grid ['none','Gaussian','Boxcar']
            "lsf_gauss_fwhm": 5.0,  # wavelength bins float > 0
            "lsf_boxcar_fwhm": 5.0,  # wavelength bins float > 0
            "observatory": "paranal",  # paranal
        }

    def fix_observatory(self):
        """
        Converts the human readable observatory name into its ESO ID number

        The following observatory names are accepted: ``lasilla``, ``paranal``,
        ``armazones`` or ``3060m``, ``highanddry`` or ``5000m``

        """

        if self.params["observatory"] == "lasilla":
            self.params["observatory"] = "2400"
        elif self.params["observatory"] == "paranal":
            self.params["observatory"] = "2640"
        elif (
            self.params["observatory"] == "3060m"
            or self.params["observatory"] == "armazones"
        ):
            self.params["observatory"] = "3060"
        elif (
            self.params["observatory"] == "5000m"
            or self.params["observatory"] == "highanddry"
        ):
            self.params["observatory"] = "5000"
        else:
            raise ValueError(
                "Wrong Observatory name, please refer to the documentation."
            )

    def __getitem__(self, item):
        return self.params[item]

    def __setitem__(self, key, value):
        self.params[key] = value
        if key == "observatory":
            self.fix_observatory()

    def handle_exception(self, err, msg):
        print(msg)
        print(err)
        print(self.bugreport_text)
        if self.stop_on_errors_and_exceptions:
            # There used to be a sys.exit here. That was probably there to
            # provide a clean exit when using skycalc_ipy as a command-line
            # tool or something like that. However, skycalc_ipy is also used as
            # a library, and libraries should never just exit and this
            # command-line functionality does not seem to exist. So instead,
            # just raise here. See also handle_error() below.
            raise

    # handle the kind of errors we issue ourselves.
    def handle_error(self, msg):
        print(msg)
        print(self.bugreport_text)
        if self.stop_on_errors_and_exceptions:
            # See handle_exception above.
            raise

    def retrieve_data(self, url):
        try:
            self.data = fits.open(url)
<<<<<<< HEAD
            # Use a fixed date so the stored files are always identical for
            # identical requests.
            self.data[0].header["DATE"] = "2017-01-07T00:00:00"
        except requests.exceptions.RequestException as e:
=======
        except requests.exceptions.RequestException as err:
>>>>>>> f4063d33
            self.handle_exception(
                err, "Exception raised trying to get FITS data from " + url
            )

    def write(self, local_filename, **kwargs):
        try:
            self.data.writeto(local_filename, **kwargs)
        except IOError as err:
            self.handle_exception(err, "Exception raised trying to write fits file ")

    def getdata(self):
        return self.data

    def delete_server_tmpdir(self, tmpdir):
        try:
            response = requests.get(
                self.deleter_script_url + "?d=" + tmpdir, timeout=self.REQUEST_TIMEOUT
            )
            deleter_response = response.text.strip()
            if deleter_response != "ok":
                self.handle_error("Could not delete server tmpdir " + tmpdir)
        except requests.exceptions.RequestException as err:
            self.handle_exception(
                err, "Exception raised trying to delete tmp dir " + tmpdir
            )

    def call(self, test=False):
        # print 'self.url=',self.url
        # print 'self.params=',self.params

        if self.params["observatory"] in {
            "paranal",
            "lasilla",
            "armazones",
            "3060m",
            "5000m",
        }:
            self.fix_observatory()

        fn_data, fn_params = get_cache_filenames(self.params, "skymodel", "fits")
        if fn_data.exists():
            self.data = fits.open(fn_data)
            return

        try:
            response = requests.post(
                self.url, data=json.dumps(self.params), timeout=self.REQUEST_TIMEOUT
            )
        except requests.exceptions.RequestException as err:
            self.handle_exception(
                err, "Exception raised trying to POST request " + self.url
            )
            return

        try:
            res = json.loads(response.text)
            status = res["status"]
            tmpdir = res["tmpdir"]
        except (KeyError, ValueError) as err:
            self.handle_exception(
                err, "Exception raised trying to decode server response "
            )
            return

        tmpurl = self.server + "/observing/etc/tmp/" + tmpdir + "/skytable.fits"

        if status == "success":
            try:
                # retrive and save FITS data (in memory)
                self.retrieve_data(tmpurl)
            except requests.exceptions.RequestException as err:
                self.handle_exception(err, "could not retrieve FITS data from server")

            try:
                self.data.writeto(fn_data)
                json.dump(self.params, open(fn_params, 'w'))
            except PermissionError:
                # Apparently it is not possible to save here.
                pass

            self.delete_server_tmpdir(tmpdir)

        else:  # print why validation failed
            self.handle_error("parameter validation error: " + res["error"])

        if test:
            # print 'call() returning status:',status
            return status

    def callwith(self, newparams):
        for key, val in newparams.items():
            if key in self.params:  # valid
                self.params[key] = val
            else:
                pass
                # print('callwith() ignoring invalid keyword: ', key)
        self.call()

    def printparams(self, keys=None):
        """
        List the values of all, or a subset, of parameters

        Parameters
        ----------
        keys : sequence of str, optional
            List of keys to print. If None, all keys will be printed.

        """
        for key in keys or self.params.keys():
            print(key, self.params[key])

    def reset(self):
        self.__init__()<|MERGE_RESOLUTION|>--- conflicted
+++ resolved
@@ -6,11 +6,8 @@
 """
 
 from __future__ import print_function
-<<<<<<< HEAD
 
 import hashlib
-=======
->>>>>>> f4063d33
 import json
 import os
 from datetime import datetime
@@ -361,14 +358,10 @@
     def retrieve_data(self, url):
         try:
             self.data = fits.open(url)
-<<<<<<< HEAD
             # Use a fixed date so the stored files are always identical for
             # identical requests.
             self.data[0].header["DATE"] = "2017-01-07T00:00:00"
-        except requests.exceptions.RequestException as e:
-=======
         except requests.exceptions.RequestException as err:
->>>>>>> f4063d33
             self.handle_exception(
                 err, "Exception raised trying to get FITS data from " + url
             )
